--- conflicted
+++ resolved
@@ -1,15 +1,3 @@
-<<<<<<< HEAD
-from __future__ import annotations
-import jax
-import jax.numpy as jnp
-import numpy as np
-from functools import partial
-from chex import dataclass
-from enum import _EnumDict, Enum, EnumMeta
-
-# types
-=======
->>>>>>> fcd56375
 from typing import Any, Dict, TypeVar
 
 KeyType = TypeVar("KeyType")
